--- conflicted
+++ resolved
@@ -161,32 +161,16 @@
 	static void BUGGED_##name##_U()
 
 /// Expects the two given values to be equal.
-<<<<<<< HEAD
-#define EXPECT(expr, expected) { \
-	auto&& BUGGED_exprValue = expr; \
-	auto&& BUGGED_expectedValue = expected; \
-	if(BUGGED_exprValue != BUGGED_expectedValue) \
-		bugged::Testing::expectFailed({__LINE__, ::bugged::stripPath(__FILE__)}, \
-			BUGGED_exprValue, BUGGED_expectedValue); \
-	}
-=======
 #define EXPECT(expr, expected) \
-	{ bugged::checkExpect({__LINE__, __FILE__}, expr, expected); }
->>>>>>> b231e882
+	{ bugged::checkExpect({__LINE__, ::bugged::stripPath(__FILE__)}, expr, expected); }
 
 /// Expects the given expression to throw an error of the given type when
 /// evaluated.
 #define ERROR(expr, error) { \
-<<<<<<< HEAD
-	std::string BUGGED_altMsg {}; \
-	if(!bugged::Testing::errorTest<error>([&]{ expr; }, BUGGED_altMsg)) \
-			bugged::Testing::errorFailed({__LINE__, bugged::stripPath(__FILE__)}, \
-				#error, BUGGED_altMsg); \
-=======
 	std::string TEST_altMsg {}; \
 	if(!bugged::detail::ErrorTest<error>::call([&]{ expr; }, TEST_altMsg)) \
-			bugged::Testing::errorFailed({__LINE__, __FILE__}, #error, TEST_altMsg.c_str()); \
->>>>>>> b231e882
+			bugged::Testing::errorFailed({__LINE__, ::bugged::stripPath(__FILE__)}, \
+			 	#error, TEST_altMsg.c_str()); \
 	}
 
 // Implementation
@@ -203,9 +187,6 @@
 const char* Testing::currentTest {};
 std::ostream* Testing::output = &std::cout;
 
-<<<<<<< HEAD
-void Testing::separationLine(bool beginning)
-=======
 // Utility method used by EXPECT to assure the given expressions are evaluated
 // exactly once
 template<typename V, typename E>
@@ -215,8 +196,7 @@
 		Testing::expectFailed(info, value, expected);
 }
 
-void Testing::separationLine()
->>>>>>> b231e882
+void Testing::separationLine(bool beginning)
 {
 	if(beginning && !totalFailed && !currentFailed)
 		return;
@@ -249,7 +229,7 @@
 
 	if(!other.empty()) {
 		std::cout << "got other error: \n";
-		std::cout << other << "\n";
+		std::cout << "    " << other << "\n";
 	} else {
 		std::cout << "no error was thrown\n";
 	}
@@ -257,13 +237,6 @@
 	++currentFailed;
 }
 
-<<<<<<< HEAD
-template<typename E, typename F>
-bool Testing::errorTest(const F& func, std::string& msg)
-{
-	if(std::is_same<E, std::exception>::value) {
-		try {
-=======
 namespace detail {
 
 /// Tries to catch an error of the given type in the given function.
@@ -273,8 +246,7 @@
 	template<typename F>
 	static bool call(const F& func, std::string& msg)
 	{
-		try{
->>>>>>> b231e882
+		try {
 			func();
 		} catch(const E&) {
 			return true;
@@ -284,9 +256,7 @@
 		} catch(...) {
 			msg = "<Not a std::exception>";
 		}
-<<<<<<< HEAD
-	} else {
-=======
+
 		return false;
 	}
 };
@@ -296,7 +266,6 @@
 	template<typename F>
 	static bool call(const F& func, std::string& msg)
 	{
->>>>>>> b231e882
 		try {
 			func();
 		} catch(const std::exception&) {
@@ -304,11 +273,12 @@
 		} catch(...) {
 			msg = "<Not a std::exception>";
 		}
+
 		return false;
 	}
 };
 
-}
+} // namespace detail
 
 int Testing::add(const Unit& unit)
 {
@@ -329,7 +299,7 @@
 			unit.func();
 		} catch(const std::exception& exception) {
 			thrown = true;
-			unexpectedException(std::string("std::exception::what(): ") + exception.what());
+			unexpectedException(std::string("std::exception: ") + exception.what());
 		} catch(...) {
 			thrown = true;
 			unexpectedException("<Not a std::exception object>");
@@ -367,7 +337,7 @@
 	separationLine(true);
 
 	std::cout << "[" << currentTest << "]: " << "Unexpected error: \n"
-		   	  << errorString << "\n";
+		   	  << "    " << errorString << "\n";
 }
 
 } // namespace bugged
